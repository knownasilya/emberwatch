--- conflicted
+++ resolved
@@ -254,12 +254,6 @@
   github: "cavneb"
   site: "http://coderberry.me/"
 - id: 62
-<<<<<<< HEAD
-  name: "unknown"
-- id: 63
-  name: "unknown"
-- id: 64
-=======
   name: "Paul Chavard"
   twitter: "tchak13"
   github: "tchak"
@@ -287,6 +281,5 @@
   site: "http://about.me/karl.guillotte"
   github: "karlguillotte"
 - id: 68
->>>>>>> fb86ead0
   name: "Rem Zolotykh"
   twitter: "remzolotykh"