--- conflicted
+++ resolved
@@ -1232,15 +1232,12 @@
   github: jsncmgs1
 - name: Mark Haylock
   id: 297
-<<<<<<< HEAD
 - name: Chris Thoburn
   id: 298
   twitter: runspired
   github: runspired
-=======
 - name: Matic Jurglic
   twitter: matixmatix
   github: matixmatix
   site: http://codeandtechno.com
-  id: 298
->>>>>>> 5962f5b8
+  id: 299