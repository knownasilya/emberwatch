//Ember Watch Inline Videos
//@author Nabil Freeman (github.com/nabilfreeman)

//this module, when included, adds support for inline video playback to EmberWatch.
//it is compatible with all browsers with the exclusion of IE8 and below, for which it gracefully degrades.
(function(){

	//nodelist doesn't have a forEach function by default. Patching prototypes is risky because of conflicts etc, but here I think the usefulness outweighs best practices.
	//NodeList.length etc all exist so we can use the forEach function no problem.
	if(!Array.prototype.forEach) return;
	NodeList.prototype.forEach = Array.prototype.forEach;

	//little helper function 
	var generateVideo = function(video_id){
		var video_container = document.createElement("div");
		video_container.className = "video_container";

		var iframe = document.createElement("iframe");
		iframe.src = "https://www.youtube.com/embed/" + video_id + "?autoplay=1";
		iframe.setAttribute("allowfullscreen", "");

		video_container.appendChild(iframe);

		return video_container;
	}

	//function to delete an element from the DOM
	var removeElement = function(element){
		//remove from page.
		element.parentNode.removeChild(element);
		
		//just being tidy...
		delete element;
	}

	//this runs on any page, on any list of items that Jekyll has populated. Note how we grab all the list items on the page.
	var list_items = document.querySelectorAll("section ul li");

	//this loop runs after page load, and adds a "play icon" to any videos in the talks list.
	list_items.forEach(function(item){
		var video_link = item.querySelector(".video-link");

		//in the Jekyll template, we assign a video-link class whenever there is a video to watch (configured in the YML file).
		//here we are essentially checking if the list item has this link or not.
		if(video_link !== null){
			var url = video_link.getAttribute("href");

			//this only supports YouTube videos right now.

			//regex tests. if we expand functionality to cover more than Youtube we might want to approach this in a smarter way.
			//i got these regex strings from Reddit Enhancement Suite ;) They might be a good bet for getting other ones too...
			var regex = /^https?:\/\/(?:www\.|m\.)?youtube\.com\/watch\?.*v=([\w\-]+)/i;
			var alt_regex = /^https?:\/\/(?:www\.)?youtu\.be\/([\w\-]+)/i;

			var result = regex.exec(url);
			if (!result) result = alt_regex.exec(url);

			if(result !== null && result.length >= 2){
				var video_id = result[1];

				//our if statement succeeded which means that the module has successfully extracted what we think is a video id fromt the url.
				//let's make a play button!
				var play_button = document.createElement("button");

				//we style in the CSS.
				play_button.className = "video_play_button";
				//...and a fix for iOS fast clicking.
				play_button.setAttribute("ontouchstart", "");

				//this is the listener that triggers the inline embed.
				play_button.addEventListener("click", function(){
					//let's check to see if a video embed is already open...
					var existing_embed = item.querySelector(".metadata .video_container");

					//if there is no embed for this list item, let's generate one and add it.
					//but if there already is something there, we gotta remove it to prevent 1) duplicated videos and 2) a toggle effect when pressing the play button
					if(existing_embed === null){

						//behaviour for autoplay:
						//because we want to stop one video when a user opens another one, we run this loop to check for any other open videos.
						//if we find one, we remove it.
						//the reason this code looks so similar to the top level loop is because it's exactly the same!
						list_items.forEach(function(item){
							var other_embed = item.querySelector(".metadata .video_container");
							if(other_embed !== null){
								removeElement(other_embed);
							}
						});

						//this code is what we use to generate a video.
						var video_container = generateVideo(video_id);
						item.querySelector(".metadata").appendChild(video_container);

						//there's a video on the page now, so we wanna flip the play button to a stop button.
						play_button.classList.add("stop");
					} else {
<<<<<<< HEAD
						removeElement(existing_embed);
=======
						//remove from page.
						existing_embed.parentNode.removeChild(existing_embed);
						
						//just being tidy...
						delete existing_embed;

						//video has been removed so we need to put it back to a play button.
						play_button.classList.remove("stop");
>>>>>>> 40e7c032
					}
				});

				//finally we add the play icon to the far left of the respective header.
				var header = item.querySelector("h5");
				//this is basically what jQuery prepend does:
				header.insertBefore(play_button, header.firstChild);
			}
		}
	});
})();<|MERGE_RESOLUTION|>--- conflicted
+++ resolved
@@ -94,18 +94,10 @@
 						//there's a video on the page now, so we wanna flip the play button to a stop button.
 						play_button.classList.add("stop");
 					} else {
-<<<<<<< HEAD
 						removeElement(existing_embed);
-=======
-						//remove from page.
-						existing_embed.parentNode.removeChild(existing_embed);
-						
-						//just being tidy...
-						delete existing_embed;
 
 						//video has been removed so we need to put it back to a play button.
 						play_button.classList.remove("stop");
->>>>>>> 40e7c032
 					}
 				});
 
